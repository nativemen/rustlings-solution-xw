use serde::Deserialize;
use std::fmt::{self, Display, Formatter};
use std::fs::{self, remove_file, File};
use std::io::{self, BufRead, BufReader};
use std::path::PathBuf;
<<<<<<< HEAD
use std::process::{self, exit, Command};
use std::{array, env, mem};
use winnow::ascii::{space0, Caseless};
use winnow::combinator::opt;
use winnow::Parser;
=======
use std::process::{self, Command, Stdio};
>>>>>>> b13bafa1

const RUSTC_COLOR_ARGS: &[&str] = &["--color", "always"];
const RUSTC_EDITION_ARGS: &[&str] = &["--edition", "2021"];
const RUSTC_NO_DEBUG_ARGS: &[&str] = &["-C", "strip=debuginfo"];
const CONTEXT: usize = 2;
const CLIPPY_CARGO_TOML_PATH: &str = "./exercises/22_clippy/Cargo.toml";

// Checks if the line contains the "I AM NOT DONE" comment.
fn contains_not_done_comment(input: &str) -> bool {
    (
        space0::<_, ()>,
        "//",
        opt('/'),
        space0,
        Caseless("I AM NOT DONE"),
    )
        .parse_next(&mut &*input)
        .is_ok()
}

// Get a temporary file name that is hopefully unique
#[inline]
fn temp_file() -> String {
    let thread_id: String = format!("{:?}", std::thread::current().id())
        .chars()
        .filter(|c| c.is_alphanumeric())
        .collect();

    format!("./temp_{}_{thread_id}", process::id())
}

// The mode of the exercise.
#[derive(Deserialize, Copy, Clone, Debug)]
#[serde(rename_all = "lowercase")]
pub enum Mode {
    // Indicates that the exercise should be compiled as a binary
    Compile,
    // Indicates that the exercise should be compiled as a test harness
    Test,
    // Indicates that the exercise should be linted with clippy
    Clippy,
}

#[derive(Deserialize)]
pub struct ExerciseList {
    pub exercises: Vec<Exercise>,
}

// A representation of a rustlings exercise.
// This is deserialized from the accompanying info.toml file
#[derive(Deserialize, Debug)]
pub struct Exercise {
    // Name of the exercise
    pub name: String,
    // The path to the file containing the exercise's source code
    pub path: PathBuf,
    // The mode of the exercise (Test, Compile, or Clippy)
    pub mode: Mode,
    // The hint text associated with the exercise
    pub hint: String,
}

// An enum to track of the state of an Exercise.
// An Exercise can be either Done or Pending
#[derive(PartialEq, Eq, Debug)]
pub enum State {
    // The state of the exercise once it's been completed
    Done,
    // The state of the exercise while it's not completed yet
    Pending(Vec<ContextLine>),
}

// The context information of a pending exercise
#[derive(PartialEq, Eq, Debug)]
pub struct ContextLine {
    // The source code that is still pending completion
    pub line: String,
    // The line number of the source code still pending completion
    pub number: usize,
    // Whether or not this is important
    pub important: bool,
}

// The result of compiling an exercise
pub struct CompiledExercise<'a> {
    exercise: &'a Exercise,
    _handle: FileHandle,
}

impl<'a> CompiledExercise<'a> {
    // Run the compiled exercise
    pub fn run(&self) -> Result<ExerciseOutput, ExerciseOutput> {
        self.exercise.run()
    }
}

// A representation of an already executed binary
#[derive(Debug)]
pub struct ExerciseOutput {
    // The textual contents of the standard output of the binary
    pub stdout: String,
    // The textual contents of the standard error of the binary
    pub stderr: String,
}

struct FileHandle;

impl Drop for FileHandle {
    fn drop(&mut self) {
        clean();
    }
}

impl Exercise {
    pub fn compile(&self) -> Result<CompiledExercise, ExerciseOutput> {
        let cmd = match self.mode {
            Mode::Compile => Command::new("rustc")
                .args([self.path.to_str().unwrap(), "-o", &temp_file()])
                .args(RUSTC_COLOR_ARGS)
                .args(RUSTC_EDITION_ARGS)
                .args(RUSTC_NO_DEBUG_ARGS)
                .output(),
            Mode::Test => Command::new("rustc")
                .args(["--test", self.path.to_str().unwrap(), "-o", &temp_file()])
                .args(RUSTC_COLOR_ARGS)
                .args(RUSTC_EDITION_ARGS)
                .args(RUSTC_NO_DEBUG_ARGS)
                .output(),
            Mode::Clippy => {
                let cargo_toml = format!(
                    r#"[package]
name = "{}"
version = "0.0.1"
edition = "2021"
[[bin]]
name = "{}"
path = "{}.rs""#,
                    self.name, self.name, self.name
                );
                let cargo_toml_error_msg = if env::var("NO_EMOJI").is_ok() {
                    "Failed to write Clippy Cargo.toml file."
                } else {
                    "Failed to write 📎 Clippy 📎 Cargo.toml file."
                };
                fs::write(CLIPPY_CARGO_TOML_PATH, cargo_toml).expect(cargo_toml_error_msg);
                // To support the ability to run the clippy exercises, build
                // an executable, in addition to running clippy. With a
                // compilation failure, this would silently fail. But we expect
                // clippy to reflect the same failure while compiling later.
                Command::new("rustc")
                    .args([self.path.to_str().unwrap(), "-o", &temp_file()])
                    .args(RUSTC_COLOR_ARGS)
                    .args(RUSTC_EDITION_ARGS)
                    .args(RUSTC_NO_DEBUG_ARGS)
                    .stdin(Stdio::null())
                    .stdout(Stdio::null())
                    .stderr(Stdio::null())
                    .status()
                    .expect("Failed to compile!");
                // Due to an issue with Clippy, a cargo clean is required to catch all lints.
                // See https://github.com/rust-lang/rust-clippy/issues/2604
                // This is already fixed on Clippy's master branch. See this issue to track merging into Cargo:
                // https://github.com/rust-lang/rust-clippy/issues/3837
                Command::new("cargo")
                    .args(["clean", "--manifest-path", CLIPPY_CARGO_TOML_PATH])
                    .args(RUSTC_COLOR_ARGS)
                    .stdin(Stdio::null())
                    .stdout(Stdio::null())
                    .stderr(Stdio::null())
                    .status()
                    .expect("Failed to run 'cargo clean'");
                Command::new("cargo")
                    .args(["clippy", "--manifest-path", CLIPPY_CARGO_TOML_PATH])
                    .args(RUSTC_COLOR_ARGS)
                    .args(["--", "-D", "warnings", "-D", "clippy::float_cmp"])
                    .output()
            }
        }
        .expect("Failed to run 'compile' command.");

        if cmd.status.success() {
            Ok(CompiledExercise {
                exercise: self,
                _handle: FileHandle,
            })
        } else {
            clean();
            Err(ExerciseOutput {
                stdout: String::from_utf8_lossy(&cmd.stdout).to_string(),
                stderr: String::from_utf8_lossy(&cmd.stderr).to_string(),
            })
        }
    }

    fn run(&self) -> Result<ExerciseOutput, ExerciseOutput> {
        let arg = match self.mode {
            Mode::Test => "--show-output",
            _ => "",
        };
        let cmd = Command::new(temp_file())
            .arg(arg)
            .output()
            .expect("Failed to run 'run' command");

        let output = ExerciseOutput {
            stdout: String::from_utf8_lossy(&cmd.stdout).to_string(),
            stderr: String::from_utf8_lossy(&cmd.stderr).to_string(),
        };

        if cmd.status.success() {
            Ok(output)
        } else {
            Err(output)
        }
    }

    pub fn state(&self) -> State {
        let source_file = File::open(&self.path).unwrap_or_else(|e| {
            println!(
                "Failed to open the exercise file {}: {e}",
                self.path.display(),
            );
            exit(1);
        });
        let mut source_reader = BufReader::new(source_file);

        // Read the next line into `buf` without the newline at the end.
        let mut read_line = |buf: &mut String| -> io::Result<_> {
            let n = source_reader.read_line(buf)?;
            if buf.ends_with('\n') {
                buf.pop();
                if buf.ends_with('\r') {
                    buf.pop();
                }
            }
            Ok(n)
        };

        let mut current_line_number: usize = 1;
        // Keep the last `CONTEXT` lines while iterating over the file lines.
        let mut prev_lines: [_; CONTEXT] = array::from_fn(|_| String::with_capacity(256));
        let mut line = String::with_capacity(256);

        loop {
            let n = read_line(&mut line).unwrap_or_else(|e| {
                println!(
                    "Failed to read the exercise file {}: {e}",
                    self.path.display(),
                );
                exit(1);
            });

            // Reached the end of the file and didn't find the comment.
            if n == 0 {
                return State::Done;
            }

            if contains_not_done_comment(&line) {
                let mut context = Vec::with_capacity(2 * CONTEXT + 1);
                // Previous lines.
                for (ind, prev_line) in prev_lines
                    .into_iter()
                    .take(current_line_number - 1)
                    .enumerate()
                    .rev()
                {
                    context.push(ContextLine {
                        line: prev_line,
                        number: current_line_number - 1 - ind,
                        important: false,
                    });
                }

                // Current line.
                context.push(ContextLine {
                    line,
                    number: current_line_number,
                    important: true,
                });

                // Next lines.
                for ind in 0..CONTEXT {
                    let mut next_line = String::with_capacity(256);
                    let Ok(n) = read_line(&mut next_line) else {
                        // If an error occurs, just ignore the next lines.
                        break;
                    };

                    // Reached the end of the file.
                    if n == 0 {
                        break;
                    }

                    context.push(ContextLine {
                        line: next_line,
                        number: current_line_number + 1 + ind,
                        important: false,
                    });
                }

                return State::Pending(context);
            }

            current_line_number += 1;
            // Add the current line as a previous line and shift the older lines by one.
            for prev_line in &mut prev_lines {
                mem::swap(&mut line, prev_line);
            }
            // The current line now contains the oldest previous line.
            // Recycle it for reading the next line.
            line.clear();
        }
    }

    // Check that the exercise looks to be solved using self.state()
    // This is not the best way to check since
    // the user can just remove the "I AM NOT DONE" string from the file
    // without actually having solved anything.
    // The only other way to truly check this would to compile and run
    // the exercise; which would be both costly and counterintuitive
    pub fn looks_done(&self) -> bool {
        self.state() == State::Done
    }
}

impl Display for Exercise {
    fn fmt(&self, f: &mut Formatter) -> fmt::Result {
        write!(f, "{}", self.path.to_str().unwrap())
    }
}

#[inline]
fn clean() {
    let _ignored = remove_file(temp_file());
}

#[cfg(test)]
mod test {
    use super::*;
    use std::path::Path;

    #[test]
    fn test_clean() {
        File::create(temp_file()).unwrap();
        let exercise = Exercise {
            name: String::from("example"),
            path: PathBuf::from("tests/fixture/state/pending_exercise.rs"),
            mode: Mode::Compile,
            hint: String::from(""),
        };
        let compiled = exercise.compile().unwrap();
        drop(compiled);
        assert!(!Path::new(&temp_file()).exists());
    }

    #[test]
    #[cfg(target_os = "windows")]
    fn test_no_pdb_file() {
        [Mode::Compile, Mode::Test] // Clippy doesn't like to test
            .iter()
            .for_each(|mode| {
                let exercise = Exercise {
                    name: String::from("example"),
                    // We want a file that does actually compile
                    path: PathBuf::from("tests/fixture/state/pending_exercise.rs"),
                    mode: *mode,
                    hint: String::from(""),
                };
                let _ = exercise.compile().unwrap();
                assert!(!Path::new(&format!("{}.pdb", temp_file())).exists());
            });
    }

    #[test]
    fn test_pending_state() {
        let exercise = Exercise {
            name: "pending_exercise".into(),
            path: PathBuf::from("tests/fixture/state/pending_exercise.rs"),
            mode: Mode::Compile,
            hint: String::new(),
        };

        let state = exercise.state();
        let expected = vec![
            ContextLine {
                line: "// fake_exercise".to_string(),
                number: 1,
                important: false,
            },
            ContextLine {
                line: "".to_string(),
                number: 2,
                important: false,
            },
            ContextLine {
                line: "// I AM NOT DONE".to_string(),
                number: 3,
                important: true,
            },
            ContextLine {
                line: "".to_string(),
                number: 4,
                important: false,
            },
            ContextLine {
                line: "fn main() {".to_string(),
                number: 5,
                important: false,
            },
        ];

        assert_eq!(state, State::Pending(expected));
    }

    #[test]
    fn test_finished_exercise() {
        let exercise = Exercise {
            name: "finished_exercise".into(),
            path: PathBuf::from("tests/fixture/state/finished_exercise.rs"),
            mode: Mode::Compile,
            hint: String::new(),
        };

        assert_eq!(exercise.state(), State::Done);
    }

    #[test]
    fn test_exercise_with_output() {
        let exercise = Exercise {
            name: "exercise_with_output".into(),
            path: PathBuf::from("tests/fixture/success/testSuccess.rs"),
            mode: Mode::Test,
            hint: String::new(),
        };
        let out = exercise.compile().unwrap().run().unwrap();
        assert!(out.stdout.contains("THIS TEST TOO SHALL PASS"));
    }

    #[test]
    fn test_not_done() {
        assert!(contains_not_done_comment("// I AM NOT DONE"));
        assert!(contains_not_done_comment("/// I AM NOT DONE"));
        assert!(contains_not_done_comment("//  I AM NOT DONE"));
        assert!(contains_not_done_comment("///  I AM NOT DONE"));
        assert!(contains_not_done_comment("// I AM NOT DONE "));
        assert!(contains_not_done_comment("// I AM NOT DONE!"));
        assert!(contains_not_done_comment("// I am not done"));
        assert!(contains_not_done_comment("// i am NOT done"));

        assert!(!contains_not_done_comment("I AM NOT DONE"));
        assert!(!contains_not_done_comment("// NOT DONE"));
        assert!(!contains_not_done_comment("DONE"));
    }
}<|MERGE_RESOLUTION|>--- conflicted
+++ resolved
@@ -3,15 +3,11 @@
 use std::fs::{self, remove_file, File};
 use std::io::{self, BufRead, BufReader};
 use std::path::PathBuf;
-<<<<<<< HEAD
-use std::process::{self, exit, Command};
+use std::process::{self, exit, Command, Stdio};
 use std::{array, env, mem};
 use winnow::ascii::{space0, Caseless};
 use winnow::combinator::opt;
 use winnow::Parser;
-=======
-use std::process::{self, Command, Stdio};
->>>>>>> b13bafa1
 
 const RUSTC_COLOR_ARGS: &[&str] = &["--color", "always"];
 const RUSTC_EDITION_ARGS: &[&str] = &["--edition", "2021"];
