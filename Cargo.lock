--- conflicted
+++ resolved
@@ -569,14 +569,10 @@
  "predicates",
  "serde",
  "serde_json",
-<<<<<<< HEAD
- "toml",
- "winnow",
-=======
  "shlex",
  "toml_edit",
  "which",
->>>>>>> b13bafa1
+ "winnow",
 ]
 
 [[package]]
