--- conflicted
+++ resolved
@@ -4,18 +4,10 @@
 }
 
 enum Message {
-<<<<<<< HEAD
-    // TODO: Implement the message variant types based on their usage below.
-    Resize{ width: u64, height: u64 },
-    ChangeColor(u8, u8, u8),
-    Echo(String),
-    Move(Point),
-=======
     Resize { width: u64, height: u64 },
     Move(Point),
     Echo(String),
     ChangeColor(u8, u8, u8),
->>>>>>> 1aec7c11
     Quit,
 }
 
