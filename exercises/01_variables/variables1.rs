--- conflicted
+++ resolved
@@ -1,11 +1,6 @@
 fn main() {
-<<<<<<< HEAD
-    // TODO: Add missing keyword.
+    // TODO: Add the missing keyword.
     let x = 5;
-=======
-    // TODO: Add the missing keyword.
-    x = 5;
->>>>>>> 1aec7c11
 
     println!("x has the value {x}");
 }