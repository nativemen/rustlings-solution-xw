# Exercise to Book Chapter mapping

| Exercise               | Book Chapter        |
| ---------------------- | ------------------- |
| variables              | §3.1                |
| functions              | §3.3                |
| if                     | §3.5                |
| primitive_types        | §3.2, §4.3          |
| vecs                   | §8.1                |
| move_semantics         | §4.1-2              |
| structs                | §5.1, §5.3          |
| enums                  | §6, §18.3           |
| strings                | §8.2                |
| modules                | §7                  |
| hashmaps               | §8.3                |
| options                | §10.1               |
| error_handling         | §9                  |
| generics               | §10                 |
| traits                 | §10.2               |
| lifetimes              | §10.3               |
| tests                  | §11.1               |
| iterators              | §13.2-4             |
| smart_pointers         | §15, §16.3          |
<<<<<<< HEAD
| macros                 | §19.5               |
=======
| threads                | §16.1-3             |
| macros                 | §19.6               |
>>>>>>> 34d04139
| clippy                 | §21.4               |
| conversions            | n/a                 |<|MERGE_RESOLUTION|>--- conflicted
+++ resolved
@@ -21,11 +21,7 @@
 | tests                  | §11.1               |
 | iterators              | §13.2-4             |
 | smart_pointers         | §15, §16.3          |
-<<<<<<< HEAD
+| threads                | §16.1-3             |
 | macros                 | §19.5               |
-=======
-| threads                | §16.1-3             |
-| macros                 | §19.6               |
->>>>>>> 34d04139
 | clippy                 | §21.4               |
 | conversions            | n/a                 |