// Here are some more easy Clippy fixes so you can see its utility 📎
// TODO: Fix all the Clippy lints.

#[rustfmt::skip]
#[allow(unused_variables, unused_assignments)]
fn main() {
<<<<<<< HEAD
    let my_option: Option<()> = None;
    // if my_option.is_none() {
    //     println!("{:?}", my_option.unwrap());
    // }
=======
    let my_option: Option<&str> = None;
    // Assume that you don't know the value of `my_option`.
    // In the case of `Some`, we want to print its value.
    if my_option.is_none() {
        println!("{}", my_option.unwrap());
    }
>>>>>>> 1aec7c11

    let my_arr = &[
        -1, -2, -3,
        -4, -5, -6
    ];
    println!("My array! Here it is: {my_arr:?}");

    // let my_empty_vec = vec![1, 2, 3, 4, 5].resize(0, 5);
    let mut my_empty_vec = vec![1, 2, 3, 4, 5];
    my_empty_vec.clear();
    println!("This Vec is empty, see? {my_empty_vec:?}");

    let mut value_a = 45;
    let mut value_b = 66;
    // Let's swap these two!
    // value_a = value_b;
    // value_b = value_a;
    std::mem::swap(&mut value_a, &mut value_b);
    println!("value a: {value_a}; value b: {value_b}");
}<|MERGE_RESOLUTION|>--- conflicted
+++ resolved
@@ -4,19 +4,12 @@
 #[rustfmt::skip]
 #[allow(unused_variables, unused_assignments)]
 fn main() {
-<<<<<<< HEAD
-    let my_option: Option<()> = None;
-    // if my_option.is_none() {
-    //     println!("{:?}", my_option.unwrap());
-    // }
-=======
     let my_option: Option<&str> = None;
-    // Assume that you don't know the value of `my_option`.
-    // In the case of `Some`, we want to print its value.
-    if my_option.is_none() {
-        println!("{}", my_option.unwrap());
+    // `unwrap` of an `Option` after checking if it is `None` will panic.
+    // Use `if-let` instead.
+    if let Some(value) = my_option {
+        println!("{value}");
     }
->>>>>>> 1aec7c11
 
     let my_arr = &[
         -1, -2, -3,
