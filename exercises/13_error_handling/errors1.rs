--- conflicted
+++ resolved
@@ -6,13 +6,8 @@
 // of `Option<String>`.
 fn generate_nametag_text(name: String) -> Result<String, String> {
     if name.is_empty() {
-<<<<<<< HEAD
-        // Empty names aren't allowed.
+        // `Err(String)` instead of `None`.
         Err("Empty names aren't allowed".to_string())
-=======
-        // Empty names aren't allowed
-        None
->>>>>>> 1aec7c11
     } else {
         Ok(format!("Hi! My name is {name}"))
     }
