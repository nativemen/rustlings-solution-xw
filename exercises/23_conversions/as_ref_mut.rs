--- conflicted
+++ resolved
@@ -5,13 +5,8 @@
 // Obtain the number of bytes (not characters) in the given argument
 // (`.len()` returns the number of bytes in a string).
 // TODO: Add the `AsRef` trait appropriately as a trait bound.
-<<<<<<< HEAD
 fn byte_counter<T: AsRef<str>>(arg: T) -> usize {
-    arg.as_ref().as_bytes().len()
-=======
-fn byte_counter<T>(arg: T) -> usize {
     arg.as_ref().len()
->>>>>>> 1aec7c11
 }
 
 // Obtain the number of characters (not bytes) in the given argument.
