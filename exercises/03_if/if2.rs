// TODO: Fix the compiler error on this function.
<<<<<<< HEAD
fn foo_if_fizz(fizzish: &str) -> &str {
    if fizzish == "fizz" {
        "foo"
    } else if fizzish == "fuzz" {
        "bar"
=======
fn picky_eater(food: &str) -> &str {
    if food == "strawberry" {
        "Yummy!"
>>>>>>> 1aec7c11
    } else {
        "baz"
    }
}

fn main() {
    // You can optionally experiment here.
}

// TODO: Read the tests to understand the desired behavior.
// Make all tests pass without changing them.
#[cfg(test)]
mod tests {
    use super::*;

    #[test]
    fn yummy_food() {
        // This means that calling `picky_eater` with the argument "strawberry" should return "Yummy!".
        assert_eq!(picky_eater("strawberry"), "Yummy!");
    }

    #[test]
    fn neutral_food() {
        assert_eq!(picky_eater("potato"), "I guess I can eat that.");
    }

    #[test]
    fn default_disliked_food() {
        assert_eq!(picky_eater("broccoli"), "No thanks!");
        assert_eq!(picky_eater("gummy bears"), "No thanks!");
        assert_eq!(picky_eater("literally anything"), "No thanks!");
    }
}<|MERGE_RESOLUTION|>--- conflicted
+++ resolved
@@ -1,17 +1,11 @@
 // TODO: Fix the compiler error on this function.
-<<<<<<< HEAD
-fn foo_if_fizz(fizzish: &str) -> &str {
-    if fizzish == "fizz" {
-        "foo"
-    } else if fizzish == "fuzz" {
-        "bar"
-=======
 fn picky_eater(food: &str) -> &str {
     if food == "strawberry" {
         "Yummy!"
->>>>>>> 1aec7c11
+    } else if food == "potato" {
+        "I guess I can eat that."
     } else {
-        "baz"
+        "No thanks!"
     }
 }
 
